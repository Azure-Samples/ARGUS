import logging, os, json, traceback, sys
import azure.functions as func
from azure.functions.decorators import FunctionApp
from datetime import datetime
from concurrent.futures import ThreadPoolExecutor, TimeoutError as FuturesTimeoutError
from ai_ocr.process import (
    run_ocr_and_gpt, initialize_document, update_state, connect_to_cosmos, write_blob_to_temp_file, process_gpt_summary, fetch_model_prompt_and_schema, split_pdf_into_subsets
)

MAX_TIMEOUT = 15*60  # Set your desired timeout duration here(in seconds)

app = FunctionApp()

@app.blob_trigger(arg_name="myblob", path="datasets/{name}", connection="AzureWebJobsStorage")
def main(myblob: func.InputStream):
    logging.info(f"Python blob trigger function processed blob \n"
                 f"Name: {myblob.name}\n"
                 f"Blob Size: {myblob.length} bytes")
    try:
        data_container, conf_container = connect_to_cosmos()
        with ThreadPoolExecutor() as executor:
            future = executor.submit(process_blob, myblob, data_container)
            try:
                future.result(timeout=MAX_TIMEOUT) 
                logging.info("Item updated in Database.")
            except FuturesTimeoutError:
                logging.error("Function ran out of time.")
                handle_timeout_error(myblob, data_container)
                sys.exit(1)  # Exit with error
    except Exception as e:
        logging.error("Error occurred in blob trigger function")
        logging.error(traceback.format_exc())
        sys.exit(1)  # Exit with error

def handle_timeout_error(myblob, data_container):
    document_id = myblob.name.replace('/', '__')
    try:
        document = data_container.read_item(item=document_id, partition_key={})
    except Exception as e:
        logging.error(f"Failed to read item from Cosmos DB: {str(e)}")
        document = initialize_document(myblob.name, myblob.length, "", "", datetime.now())
    
    document['errors'].append("Function ran out of time")
    document['state']['processing_completed'] = False
    update_state(document, data_container, 'processing_completed', False)
    try:
        data_container.upsert_item(document)
        logging.info(f"Updated document {document_id} with timeout error.")
    except Exception as e:
        logging.error(f"Failed to upsert item to Cosmos DB: {str(e)}")
        

def process_blob(myblob: func.InputStream, data_container):
    temp_file_path, num_pages, file_size = write_blob_to_temp_file(myblob)
<<<<<<< HEAD
    print('Processing file')
=======
    print("processing blob")
>>>>>>> 0ceeef5f
    document = initialize_document_data(myblob, temp_file_path, num_pages, file_size, data_container)
    if num_pages and num_pages > 10:
        # Split the PDF into subsets
        subset_paths = split_pdf_into_subsets(temp_file_path, max_pages_per_subset=10)
        # Initialize empty results
        combined_ocr_response = []
        combined_gpt_response = []
        combined_evaluation_result = []
        processing_times = {}
        # Process each subset
        for subset_path in subset_paths:
            ocr_response, gpt_response, evaluation_result, subset_processing_times = run_ocr_and_gpt_processing(subset_path, document, data_container)
            # Append results
            combined_ocr_response.append(ocr_response)
            combined_gpt_response.append(json.loads(gpt_response))
            combined_evaluation_result.append(json.loads(evaluation_result))
            # Sum up processing times
            for key, value in subset_processing_times.items():
                processing_times[key] = processing_times.get(key, 0) + value
            # Delete the subset file after processing
            os.remove(subset_path)
        # Combine results
        ocr_response = combined_ocr_response
        gpt_response = combined_gpt_response
        evaluation_result = combined_evaluation_result
    else:
        ocr_response, gpt_response, evaluation_result, processing_times = run_ocr_and_gpt_processing(temp_file_path, document, data_container)
    process_gpt_summary(ocr_response, document, data_container)
    update_final_document(document, gpt_response, ocr_response, evaluation_result, processing_times, data_container)
    return document


def initialize_document_data(myblob, temp_file_path, num_pages, file_size, data_container):
    timer_start = datetime.now()
    
    # Determine dataset type from blob name
    dataset_type = myblob.name.split('/')[1]
    
    prompt, json_schema = fetch_model_prompt_and_schema(dataset_type)
    if prompt is None or json_schema is None:
        raise ValueError("Failed to fetch model prompt and schema from configuration.")
    
    document = initialize_document(myblob.name, file_size, num_pages, prompt, json_schema, timer_start)
    update_state(document, data_container, 'file_landed', True, (datetime.now() - timer_start).total_seconds())
    return document

def run_ocr_and_gpt_processing(temp_file_path, document, data_container):
    try:
        return run_ocr_and_gpt(temp_file_path, document['model_input']['model_prompt'], 
                               document['model_input']['example_schema'], document, data_container)
    except Exception as e:
        document['errors'].append(f"OCR/GPT processing error: {str(e)}")
        update_state(document, data_container, 'ocr_completed', False)
        sys.exit(1) 
        raise


def merge_extracted_data(gpt_responses):
    merged_data = {}
    for response in gpt_responses:
        for key, value in response.items():
            if key in merged_data:
                if isinstance(value, list):
                    merged_data[key].extend(value)
                else:
                    # Decide how to handle non-list duplicates
                    merged_data[key] = value  # Overwrite or append as needed
            else:
                if isinstance(value, list):
                    merged_data[key] = value.copy()
                else:
                    merged_data[key] = value
    return merged_data


def update_final_document(document, gpt_response, ocr_response, evaluation_result, processing_times, data_container):
    timer_stop = datetime.now()
    document['properties']['total_time_seconds'] = (timer_stop - datetime.fromisoformat(document['properties']['request_timestamp'])).total_seconds()
    if isinstance(gpt_response, list):
        merged_gpt_response = merge_extracted_data(gpt_response)
        merged_evaluation_result = merge_extracted_data(evaluation_result)
    else:
        merged_gpt_response = gpt_response
        merged_evaluation_result = evaluation_result
    document['extracted_data'].update({
        "gpt_extraction_output_with_evaluation": merged_evaluation_result,
        "gpt_extraction_output": merged_gpt_response,
        "ocr_output": ocr_response
    })
    document['state']['processing_completed'] = True
    update_state(document, data_container, 'processing_completed', True)

<|MERGE_RESOLUTION|>--- conflicted
+++ resolved
@@ -1,151 +1,147 @@
-import logging, os, json, traceback, sys
-import azure.functions as func
-from azure.functions.decorators import FunctionApp
-from datetime import datetime
-from concurrent.futures import ThreadPoolExecutor, TimeoutError as FuturesTimeoutError
-from ai_ocr.process import (
-    run_ocr_and_gpt, initialize_document, update_state, connect_to_cosmos, write_blob_to_temp_file, process_gpt_summary, fetch_model_prompt_and_schema, split_pdf_into_subsets
-)
-
-MAX_TIMEOUT = 15*60  # Set your desired timeout duration here(in seconds)
-
-app = FunctionApp()
-
-@app.blob_trigger(arg_name="myblob", path="datasets/{name}", connection="AzureWebJobsStorage")
-def main(myblob: func.InputStream):
-    logging.info(f"Python blob trigger function processed blob \n"
-                 f"Name: {myblob.name}\n"
-                 f"Blob Size: {myblob.length} bytes")
-    try:
-        data_container, conf_container = connect_to_cosmos()
-        with ThreadPoolExecutor() as executor:
-            future = executor.submit(process_blob, myblob, data_container)
-            try:
-                future.result(timeout=MAX_TIMEOUT) 
-                logging.info("Item updated in Database.")
-            except FuturesTimeoutError:
-                logging.error("Function ran out of time.")
-                handle_timeout_error(myblob, data_container)
-                sys.exit(1)  # Exit with error
-    except Exception as e:
-        logging.error("Error occurred in blob trigger function")
-        logging.error(traceback.format_exc())
-        sys.exit(1)  # Exit with error
-
-def handle_timeout_error(myblob, data_container):
-    document_id = myblob.name.replace('/', '__')
-    try:
-        document = data_container.read_item(item=document_id, partition_key={})
-    except Exception as e:
-        logging.error(f"Failed to read item from Cosmos DB: {str(e)}")
-        document = initialize_document(myblob.name, myblob.length, "", "", datetime.now())
-    
-    document['errors'].append("Function ran out of time")
-    document['state']['processing_completed'] = False
-    update_state(document, data_container, 'processing_completed', False)
-    try:
-        data_container.upsert_item(document)
-        logging.info(f"Updated document {document_id} with timeout error.")
-    except Exception as e:
-        logging.error(f"Failed to upsert item to Cosmos DB: {str(e)}")
-        
-
-def process_blob(myblob: func.InputStream, data_container):
-    temp_file_path, num_pages, file_size = write_blob_to_temp_file(myblob)
-<<<<<<< HEAD
-    print('Processing file')
-=======
-    print("processing blob")
->>>>>>> 0ceeef5f
-    document = initialize_document_data(myblob, temp_file_path, num_pages, file_size, data_container)
-    if num_pages and num_pages > 10:
-        # Split the PDF into subsets
-        subset_paths = split_pdf_into_subsets(temp_file_path, max_pages_per_subset=10)
-        # Initialize empty results
-        combined_ocr_response = []
-        combined_gpt_response = []
-        combined_evaluation_result = []
-        processing_times = {}
-        # Process each subset
-        for subset_path in subset_paths:
-            ocr_response, gpt_response, evaluation_result, subset_processing_times = run_ocr_and_gpt_processing(subset_path, document, data_container)
-            # Append results
-            combined_ocr_response.append(ocr_response)
-            combined_gpt_response.append(json.loads(gpt_response))
-            combined_evaluation_result.append(json.loads(evaluation_result))
-            # Sum up processing times
-            for key, value in subset_processing_times.items():
-                processing_times[key] = processing_times.get(key, 0) + value
-            # Delete the subset file after processing
-            os.remove(subset_path)
-        # Combine results
-        ocr_response = combined_ocr_response
-        gpt_response = combined_gpt_response
-        evaluation_result = combined_evaluation_result
-    else:
-        ocr_response, gpt_response, evaluation_result, processing_times = run_ocr_and_gpt_processing(temp_file_path, document, data_container)
-    process_gpt_summary(ocr_response, document, data_container)
-    update_final_document(document, gpt_response, ocr_response, evaluation_result, processing_times, data_container)
-    return document
-
-
-def initialize_document_data(myblob, temp_file_path, num_pages, file_size, data_container):
-    timer_start = datetime.now()
-    
-    # Determine dataset type from blob name
-    dataset_type = myblob.name.split('/')[1]
-    
-    prompt, json_schema = fetch_model_prompt_and_schema(dataset_type)
-    if prompt is None or json_schema is None:
-        raise ValueError("Failed to fetch model prompt and schema from configuration.")
-    
-    document = initialize_document(myblob.name, file_size, num_pages, prompt, json_schema, timer_start)
-    update_state(document, data_container, 'file_landed', True, (datetime.now() - timer_start).total_seconds())
-    return document
-
-def run_ocr_and_gpt_processing(temp_file_path, document, data_container):
-    try:
-        return run_ocr_and_gpt(temp_file_path, document['model_input']['model_prompt'], 
-                               document['model_input']['example_schema'], document, data_container)
-    except Exception as e:
-        document['errors'].append(f"OCR/GPT processing error: {str(e)}")
-        update_state(document, data_container, 'ocr_completed', False)
-        sys.exit(1) 
-        raise
-
-
-def merge_extracted_data(gpt_responses):
-    merged_data = {}
-    for response in gpt_responses:
-        for key, value in response.items():
-            if key in merged_data:
-                if isinstance(value, list):
-                    merged_data[key].extend(value)
-                else:
-                    # Decide how to handle non-list duplicates
-                    merged_data[key] = value  # Overwrite or append as needed
-            else:
-                if isinstance(value, list):
-                    merged_data[key] = value.copy()
-                else:
-                    merged_data[key] = value
-    return merged_data
-
-
-def update_final_document(document, gpt_response, ocr_response, evaluation_result, processing_times, data_container):
-    timer_stop = datetime.now()
-    document['properties']['total_time_seconds'] = (timer_stop - datetime.fromisoformat(document['properties']['request_timestamp'])).total_seconds()
-    if isinstance(gpt_response, list):
-        merged_gpt_response = merge_extracted_data(gpt_response)
-        merged_evaluation_result = merge_extracted_data(evaluation_result)
-    else:
-        merged_gpt_response = gpt_response
-        merged_evaluation_result = evaluation_result
-    document['extracted_data'].update({
-        "gpt_extraction_output_with_evaluation": merged_evaluation_result,
-        "gpt_extraction_output": merged_gpt_response,
-        "ocr_output": ocr_response
-    })
-    document['state']['processing_completed'] = True
-    update_state(document, data_container, 'processing_completed', True)
-
+import logging, os, json, traceback, sys
+import azure.functions as func
+from azure.functions.decorators import FunctionApp
+from datetime import datetime
+from concurrent.futures import ThreadPoolExecutor, TimeoutError as FuturesTimeoutError
+from ai_ocr.process import (
+    run_ocr_and_gpt, initialize_document, update_state, connect_to_cosmos, write_blob_to_temp_file, process_gpt_summary, fetch_model_prompt_and_schema, split_pdf_into_subsets
+)
+
+MAX_TIMEOUT = 15*60  # Set your desired timeout duration here(in seconds)
+
+app = FunctionApp()
+
+@app.blob_trigger(arg_name="myblob", path="datasets/{name}", connection="AzureWebJobsStorage")
+def main(myblob: func.InputStream):
+    logging.info(f"Python blob trigger function processed blob \n"
+                 f"Name: {myblob.name}\n"
+                 f"Blob Size: {myblob.length} bytes")
+    try:
+        data_container, conf_container = connect_to_cosmos()
+        with ThreadPoolExecutor() as executor:
+            future = executor.submit(process_blob, myblob, data_container)
+            try:
+                future.result(timeout=MAX_TIMEOUT) 
+                logging.info("Item updated in Database.")
+            except FuturesTimeoutError:
+                logging.error("Function ran out of time.")
+                handle_timeout_error(myblob, data_container)
+                sys.exit(1)  # Exit with error
+    except Exception as e:
+        logging.error("Error occurred in blob trigger function")
+        logging.error(traceback.format_exc())
+        sys.exit(1)  # Exit with error
+
+def handle_timeout_error(myblob, data_container):
+    document_id = myblob.name.replace('/', '__')
+    try:
+        document = data_container.read_item(item=document_id, partition_key={})
+    except Exception as e:
+        logging.error(f"Failed to read item from Cosmos DB: {str(e)}")
+        document = initialize_document(myblob.name, myblob.length, "", "", datetime.now())
+    
+    document['errors'].append("Function ran out of time")
+    document['state']['processing_completed'] = False
+    update_state(document, data_container, 'processing_completed', False)
+    try:
+        data_container.upsert_item(document)
+        logging.info(f"Updated document {document_id} with timeout error.")
+    except Exception as e:
+        logging.error(f"Failed to upsert item to Cosmos DB: {str(e)}")
+        
+
+def process_blob(myblob: func.InputStream, data_container):
+    temp_file_path, num_pages, file_size = write_blob_to_temp_file(myblob)
+    print("processing blob")
+    document = initialize_document_data(myblob, temp_file_path, num_pages, file_size, data_container)
+    if num_pages and num_pages > 10:
+        # Split the PDF into subsets
+        subset_paths = split_pdf_into_subsets(temp_file_path, max_pages_per_subset=10)
+        # Initialize empty results
+        combined_ocr_response = []
+        combined_gpt_response = []
+        combined_evaluation_result = []
+        processing_times = {}
+        # Process each subset
+        for subset_path in subset_paths:
+            ocr_response, gpt_response, evaluation_result, subset_processing_times = run_ocr_and_gpt_processing(subset_path, document, data_container)
+            # Append results
+            combined_ocr_response.append(ocr_response)
+            combined_gpt_response.append(json.loads(gpt_response))
+            combined_evaluation_result.append(json.loads(evaluation_result))
+            # Sum up processing times
+            for key, value in subset_processing_times.items():
+                processing_times[key] = processing_times.get(key, 0) + value
+            # Delete the subset file after processing
+            os.remove(subset_path)
+        # Combine results
+        ocr_response = combined_ocr_response
+        gpt_response = combined_gpt_response
+        evaluation_result = combined_evaluation_result
+    else:
+        ocr_response, gpt_response, evaluation_result, processing_times = run_ocr_and_gpt_processing(temp_file_path, document, data_container)
+    process_gpt_summary(ocr_response, document, data_container)
+    update_final_document(document, gpt_response, ocr_response, evaluation_result, processing_times, data_container)
+    return document
+
+
+def initialize_document_data(myblob, temp_file_path, num_pages, file_size, data_container):
+    timer_start = datetime.now()
+    
+    # Determine dataset type from blob name
+    dataset_type = myblob.name.split('/')[1]
+    
+    prompt, json_schema = fetch_model_prompt_and_schema(dataset_type)
+    if prompt is None or json_schema is None:
+        raise ValueError("Failed to fetch model prompt and schema from configuration.")
+    
+    document = initialize_document(myblob.name, file_size, num_pages, prompt, json_schema, timer_start)
+    update_state(document, data_container, 'file_landed', True, (datetime.now() - timer_start).total_seconds())
+    return document
+
+def run_ocr_and_gpt_processing(temp_file_path, document, data_container):
+    try:
+        return run_ocr_and_gpt(temp_file_path, document['model_input']['model_prompt'], 
+                               document['model_input']['example_schema'], document, data_container)
+    except Exception as e:
+        document['errors'].append(f"OCR/GPT processing error: {str(e)}")
+        update_state(document, data_container, 'ocr_completed', False)
+        sys.exit(1) 
+        raise
+
+
+def merge_extracted_data(gpt_responses):
+    merged_data = {}
+    for response in gpt_responses:
+        for key, value in response.items():
+            if key in merged_data:
+                if isinstance(value, list):
+                    merged_data[key].extend(value)
+                else:
+                    # Decide how to handle non-list duplicates
+                    merged_data[key] = value  # Overwrite or append as needed
+            else:
+                if isinstance(value, list):
+                    merged_data[key] = value.copy()
+                else:
+                    merged_data[key] = value
+    return merged_data
+
+
+def update_final_document(document, gpt_response, ocr_response, evaluation_result, processing_times, data_container):
+    timer_stop = datetime.now()
+    document['properties']['total_time_seconds'] = (timer_stop - datetime.fromisoformat(document['properties']['request_timestamp'])).total_seconds()
+    if isinstance(gpt_response, list):
+        merged_gpt_response = merge_extracted_data(gpt_response)
+        merged_evaluation_result = merge_extracted_data(evaluation_result)
+    else:
+        merged_gpt_response = gpt_response
+        merged_evaluation_result = evaluation_result
+    document['extracted_data'].update({
+        "gpt_extraction_output_with_evaluation": merged_evaluation_result,
+        "gpt_extraction_output": merged_gpt_response,
+        "ocr_output": ocr_response
+    })
+    document['state']['processing_completed'] = True
+    update_state(document, data_container, 'processing_completed', True)
+