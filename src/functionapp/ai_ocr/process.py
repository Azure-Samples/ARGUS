import glob
import logging
import json
import os
import sys
from typing import Tuple
from datetime import datetime
import tempfile 
from azure.identity import DefaultAzureCredential
from azure.cosmos import CosmosClient, exceptions
from azure.core.exceptions import ResourceNotFoundError
from PyPDF2 import PdfReader

from ai_ocr.azure.doc_intelligence import get_ocr_results
from ai_ocr.model import Config
from ai_ocr.azure.images import convert_pdf_into_image

from ai_ocr.azure.openai_ops import load_image, get_size_of_base64_images
from ai_ocr.genai_operations import get_structured_data, get_summary_with_gpt, perform_gpt_evaluation_and_enrichment


def connect_to_cosmos():
    endpoint = os.environ['COSMOS_DB_ENDPOINT']
    key = os.environ['COSMOS_DB_KEY']
    database_name = os.environ['COSMOS_DB_DATABASE_NAME']
    container_name = os.environ['COSMOS_DB_CONTAINER_NAME']
    try:
        client = CosmosClient(endpoint, key)
    except:
        client = CosmosClient(endpoint, DefaultAzureCredential())
    database = client.get_database_client(database_name)
    docs_container = database.get_container_client(container_name)
    conf_container = database.get_container_client('configuration')

    return docs_container, conf_container

def initialize_document(file_name: str, file_size: int, num_pages:int, prompt: str, json_schema: str, request_timestamp: datetime) -> dict:
    return {
        "id": file_name.replace('/', '__'),
        "properties": {
            "blob_name": file_name,
            "blob_size": file_size,
            "request_timestamp": request_timestamp.isoformat(),
            "num_pages": num_pages
        },
        "state": {
            "file_landed": False,
            "ocr_completed": False,
            "gpt_extraction_completed": False,
            "gpt_evaluation_completed": False,
            "gpt_summary_completed": False,
            "processing_completed": False
        },
        "extracted_data": {
            "ocr_output": '',
            "gpt_extraction_output": {},
            "gpt_extraction_output_with_evaluation": {},
            "gpt_summary_output": ''
        },
        "model_input":{
            "model_deployment": os.getenv("AZURE_OPENAI_MODEL_DEPLOYMENT_NAME"),
            "model_prompt": prompt,
            "example_schema": json_schema
        },
        "errors": []
    }

def update_state(document: dict, container: any, state_name: str, state: bool, processing_time: float = None):
    document['state'][state_name] = state
    if processing_time is not None:
        document['state'][f"{state_name}_time_seconds"] = processing_time
    container.upsert_item(document)

def write_blob_to_temp_file(myblob):
    file_content = myblob.read()
    file_name = myblob.name
    temp_file_path = os.path.join(tempfile.gettempdir(), file_name)
    os.makedirs(os.path.dirname(temp_file_path), exist_ok=True)
    with open(temp_file_path, 'wb') as file_to_write:
        file_to_write.write(file_content)
    # Get the size of the file
    file_size = os.path.getsize(temp_file_path)
    # If file is PDF calculate the number of pages in the PDF   
    if file_name.lower().endswith('.pdf'):
        pdf_reader = PdfReader(temp_file_path)
        number_of_pages = len(pdf_reader.pages)
    else:
        number_of_pages = None

    return temp_file_path, number_of_pages, file_size


def fetch_model_prompt_and_schema(dataset_type):
    docs_container, conf_container = connect_to_cosmos()

    try:
        config_item = conf_container.read_item(item='configuration', partition_key={})
    except exceptions.CosmosResourceNotFoundError:
        logging.info("Configuration item not found in Cosmos DB. Creating a new configuration item.")
        
        config_item = {
            "id": "configuration"
        }

        # Get the absolute path of the script's directory and construct the demo folder path
        script_dir = os.path.dirname(os.path.abspath(__file__))
        demo_folder_path = os.path.abspath(os.path.join(script_dir, '../', 'example-datasets'))

        if not os.path.exists(demo_folder_path):
            logging.error(f"Demo folder not found at {demo_folder_path}")
            raise FileNotFoundError(f"Demo folder not found at {demo_folder_path}")

        for folder_name in os.listdir(demo_folder_path):
            folder_path = os.path.join(demo_folder_path, folder_name)
            if os.path.isdir(folder_path):
                item_config = {}
                model_prompt = "Default model prompt."
                example_schema = {}

                # Find any txt file for model prompt
                for file_name in os.listdir(folder_path):
                    file_path = os.path.join(folder_path, file_name)
                    if file_name.endswith('.txt'):
                        with open(file_path, 'r') as txt_file:
                            model_prompt = txt_file.read().strip()
                            break

                # Find any json file for example schema
                for file_name in os.listdir(folder_path):
                    file_path = os.path.join(folder_path, file_name)
                    if file_name.endswith('.json'):
                        with open(file_path, 'r') as json_file:
                            example_schema = json.load(json_file)
                            break

                # Add item config to config_item
                item_config['model_prompt'] = model_prompt
                item_config['example_schema'] = example_schema
                config_item[folder_name] = item_config

        conf_container.create_item(body=config_item)
        logging.info("Configuration item created.")

    model_prompt = config_item[dataset_type]['model_prompt']
    example_schema = config_item[dataset_type]['example_schema']
    return model_prompt, example_schema

async def run_ocr_and_gpt(file_to_ocr: str, prompt: str, json_schema: str, document: dict, container: any, config: Config = Config()) -> Tuple[any, dict, dict]:
    processing_times = {}

    # Get OCR results
    ocr_start_time = datetime.now()

    ocr_result = None
    try:
        ocr_result = get_ocr_results(file_to_ocr)   
    except Exception as e:
        raise e
    #----

    ocr_processing_time = (datetime.now() - ocr_start_time).total_seconds()
    processing_times['ocr_processing_time'] = ocr_processing_time
    
    # Update state after OCR processing
    update_state(document, container, 'ocr_completed', True, ocr_processing_time)
    
    # Ensure the /tmp/ directory exists
    imgs_path = "/tmp/"
    os.makedirs(imgs_path, exist_ok=True)
    
    # Extract images from the PDF
    convert_pdf_into_image(file_to_ocr)
    
    # Determine the path for the temporary images
    imgs = glob.glob(f"{imgs_path}/page*.png")
    
    # Limit images by config
    imgs = imgs[:config.max_images]
    imgs = [load_image(img) for img in imgs]
    
    # Check and reduce images total size if over 20MB
    max_size = config.gpt_vision_limit_mb * 1024 * 1024  # 20MB
    while get_size_of_base64_images(imgs) > max_size:
        imgs.pop()
    
    # Get structured data
    gpt_extraction_start_time = datetime.now()
<<<<<<< HEAD
    structured = await get_structured_data(ocr_result.content, prompt, json_schema, imgs)
=======
    structured = get_structured_data(ocr_result, prompt, json_schema, imgs)
>>>>>>> 118c0518
    gpt_extraction_time = (datetime.now() - gpt_extraction_start_time).total_seconds()
    processing_times['gpt_extraction_time'] = gpt_extraction_time
    
    # Update state after GPT extraction
    update_state(document, container, 'gpt_extraction_completed', True, gpt_extraction_time)
    
    # Parse structured data
    stripped_content = structured.content.strip()
    extracted_data = json.loads(stripped_content)

    # Perform GPT evaluation and enrichment
    evaluation_start_time = datetime.now()
    enriched_data = await perform_gpt_evaluation_and_enrichment(imgs, extracted_data, json_schema)
    evaluation_time = (datetime.now() - evaluation_start_time).total_seconds()
    processing_times['gpt_evaluation_time'] = evaluation_time

    # Update state after GPT evaluation
    update_state(document, container, 'gpt_evaluation_completed', True, evaluation_time)

    # Delete all generated images created after processing
    for img_path in glob.glob(f"{imgs_path}/page*.png"):
        try:
            os.remove(img_path)
            print(f"Deleted image: {img_path}")
        except Exception as e:
            print(f"Error deleting image {img_path}: {e}")

    return ocr_result, json.dumps(extracted_data), json.dumps(enriched_data), processing_times




async def process_gpt_summary(ocr_response, document, container):
    try:
        classification = 'N/A'
        try:
            classification = ocr_response.categorization
        except AttributeError:
            logging.warning("Cannot find 'categorization' in output schema! Logging it as N/A...")
        summary_start_time = datetime.now()
        gpt_summary = await get_summary_with_gpt(ocr_response)
        summary_processing_time = (datetime.now() - summary_start_time).total_seconds()
        update_state(document, container, 'gpt_summary_completed', True, summary_processing_time)
        document['extracted_data']['classification'] = classification
        document['extracted_data']['gpt_summary_output'] = gpt_summary.content
    except Exception as e:
        document['errors'].append(f"NL processing error: {str(e)}")
        update_state(document, container, 'gpt_summary_completed', False)
        sys.exit(1)  # Exit with error
        raise
<|MERGE_RESOLUTION|>--- conflicted
+++ resolved
@@ -185,11 +185,7 @@
     
     # Get structured data
     gpt_extraction_start_time = datetime.now()
-<<<<<<< HEAD
     structured = await get_structured_data(ocr_result.content, prompt, json_schema, imgs)
-=======
-    structured = get_structured_data(ocr_result, prompt, json_schema, imgs)
->>>>>>> 118c0518
     gpt_extraction_time = (datetime.now() - gpt_extraction_start_time).total_seconds()
     processing_times['gpt_extraction_time'] = gpt_extraction_time
     
